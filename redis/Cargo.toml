--- conflicted
+++ resolved
@@ -74,15 +74,6 @@
 async-native-tls = { version = "0.4", optional = true }
 
 # Only needed for rustls
-<<<<<<< HEAD
-rustls = { version = "0.21.6", optional = true }
-webpki-roots = { version = "0.23.0", optional = true }
-rustls-native-certs = { version = "0.6.2", optional = true }
-tokio-rustls = { version = "0.24.0", optional = true }
-futures-rustls = { version = "0.24.0", optional = true }
-rustls-webpki = { version = "0.101", optional = true }
-rustls-pemfile = { version = "1.0", optional = true }
-=======
 rustls = { version = "0.22", optional = true }
 webpki-roots = { version = "0.26", optional = true }
 rustls-native-certs = { version = "0.7", optional = true }
@@ -90,7 +81,6 @@
 futures-rustls = { version = "0.25", optional = true }
 rustls-pemfile = { version = "2", optional = true }
 rustls-pki-types = { version = "1", optional = true }
->>>>>>> 54eb0a1a
 
 # Only needed for RedisJSON Support
 serde = { version = "1.0.82", optional = true }
@@ -98,39 +88,24 @@
 
 # Optional aHash support
 ahash = { version = "0.8.6", optional = true }
-<<<<<<< HEAD
 num-bigint = "0.4.3"
 
 tracing = "0.1"
 futures-time = { version = "3.0.0", optional = true }
 arcstr = "1.1.5"
 ordered-float = "4.1.1"
-=======
-
-log = { version = "0.4", optional = true }
-futures-time = { version = "3.0.0", optional = true }
->>>>>>> 54eb0a1a
 
 [features]
 default = ["acl", "streams", "geospatial", "script", "keep-alive"]
 acl = []
-<<<<<<< HEAD
 aio = ["bytes", "pin-project-lite", "futures-util", "futures-util/alloc", "futures-util/sink", "tokio/io-util", "tokio-util", "tokio-util/codec", "tokio/sync", "combine/tokio", "async-trait", "futures-time", "fast-math", "dispose"]
-=======
-aio = ["bytes", "pin-project-lite", "futures-util", "futures-util/alloc", "futures-util/sink", "tokio/io-util", "tokio-util", "tokio-util/codec", "tokio/sync", "combine/tokio", "async-trait", "futures-time"]
->>>>>>> 54eb0a1a
 geospatial = []
 json = ["serde", "serde/derive", "serde_json"]
 cluster = ["crc16", "rand", "derivative"]
 script = ["sha1_smol"]
 tls-native-tls = ["native-tls"]
-<<<<<<< HEAD
-tls-rustls = ["rustls", "rustls-native-certs", "rustls-webpki", "rustls-pemfile"]
-tls-rustls-insecure = ["tls-rustls", "rustls/dangerous_configuration"]
-=======
 tls-rustls = ["rustls", "rustls-native-certs", "rustls-pemfile", "rustls-pki-types"]
 tls-rustls-insecure = ["tls-rustls"]
->>>>>>> 54eb0a1a
 tls-rustls-webpki-roots = ["tls-rustls", "webpki-roots"]
 async-std-comp = ["aio", "async-std", "backoff-std-async"]
 async-std-native-tls-comp = ["async-std-comp", "async-native-tls", "tls-native-tls"]
