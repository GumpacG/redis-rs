--- conflicted
+++ resolved
@@ -129,25 +129,15 @@
             match result {
                 Ok(item) => {
                     entry.buffer = Some(match entry.buffer.take() {
-<<<<<<< HEAD
                         Some(Value::Array(mut values)) => {
                             values.push(item);
                             Value::Array(values)
-=======
-                        Some(Value::Bulk(mut values)) => {
-                            values.push(item);
-                            Value::Bulk(values)
->>>>>>> 282ce0ba
                         }
                         Some(value) => {
                             let mut vec = Vec::with_capacity(entry.expected_response_count);
                             vec.push(value);
                             vec.push(item);
-<<<<<<< HEAD
                             Value::Array(vec)
-=======
-                            Value::Bulk(vec)
->>>>>>> 282ce0ba
                         }
                         None => item,
                     });
@@ -169,11 +159,7 @@
         let entry = self_.in_flight.pop_front().unwrap();
         let response = match entry.first_err {
             Some(err) => Err(err),
-<<<<<<< HEAD
             None => Ok(entry.buffer.unwrap_or(Value::Array(vec![]))),
-=======
-            None => Ok(entry.buffer.unwrap_or(Value::Bulk(vec![]))),
->>>>>>> 282ce0ba
         };
 
         // `Err` means that the receiver was dropped in which case it does not
@@ -446,11 +432,7 @@
             })?;
 
         match value {
-<<<<<<< HEAD
             Value::Array(mut values) => {
-=======
-            Value::Bulk(mut values) => {
->>>>>>> 282ce0ba
                 values.drain(..offset);
                 Ok(values)
             }
