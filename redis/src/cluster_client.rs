--- conflicted
+++ resolved
@@ -1,23 +1,15 @@
-use crate::connection::{ConnectionAddr, ConnectionInfo, IntoConnectionInfo};
-use crate::types::{ErrorKind, RedisError, RedisResult};
-use crate::{cluster, cluster::TlsMode};
+use std::time::Duration;
+
 use rand::Rng;
-use std::time::Duration;
-
-#[cfg(feature = "tls-rustls")]
-use crate::tls::TlsConnParams;
-
-<<<<<<< HEAD
+
 use crate::cluster_topology::ReadFromReplicaStrategy;
 use crate::connection::{ConnectionAddr, ConnectionInfo, IntoConnectionInfo};
 use crate::types::{ErrorKind, RedisError, RedisResult};
-use crate::{cluster, ProtocolVersion, TlsMode};
+use crate::{cluster, cluster::TlsMode, ProtocolVersion};
 
 #[cfg(feature = "tls-rustls")]
 use crate::tls::TlsConnParams;
 
-=======
->>>>>>> 54eb0a1a
 #[cfg(not(feature = "tls-rustls"))]
 use crate::connection::TlsConnParams;
 
@@ -40,13 +32,10 @@
     certs: Option<TlsCertificates>,
     retries_configuration: RetryParams,
     connection_timeout: Option<Duration>,
-<<<<<<< HEAD
     topology_checks_interval: Option<Duration>,
     client_name: Option<String>,
     protocol: ProtocolVersion,
-=======
     response_timeout: Option<Duration>,
->>>>>>> 54eb0a1a
 }
 
 #[derive(Clone)]
@@ -97,17 +86,12 @@
     /// When None, connections do not use tls.
     pub(crate) tls: Option<TlsMode>,
     pub(crate) retry_params: RetryParams,
-<<<<<<< HEAD
-    pub(crate) connection_timeout: Duration,
     pub(crate) topology_checks_interval: Option<Duration>,
     pub(crate) tls_params: Option<TlsConnParams>,
     pub(crate) client_name: Option<String>,
     pub(crate) protocol: ProtocolVersion,
-=======
-    pub(crate) tls_params: Option<TlsConnParams>,
     pub(crate) connection_timeout: Duration,
     pub(crate) response_timeout: Duration,
->>>>>>> 54eb0a1a
 }
 
 impl ClusterParams {
@@ -128,17 +112,12 @@
             read_from_replicas: value.read_from_replicas,
             tls: value.tls,
             retry_params: value.retries_configuration,
-<<<<<<< HEAD
             connection_timeout: value.connection_timeout.unwrap_or(Duration::MAX),
             topology_checks_interval: value.topology_checks_interval,
             tls_params,
             client_name: value.client_name,
             protocol: value.protocol,
-=======
-            tls_params,
-            connection_timeout: value.connection_timeout.unwrap_or(Duration::from_secs(1)),
             response_timeout: value.response_timeout.unwrap_or(Duration::MAX),
->>>>>>> 54eb0a1a
         })
     }
 }
@@ -341,14 +320,6 @@
         self
     }
 
-    /// Enables timing out on slow connection time.
-    ///
-    /// If enabled, the cluster will only wait the given time on each connection attempt to each node.
-    pub fn connection_timeout(mut self, connection_timeout: Duration) -> ClusterClientBuilder {
-        self.builder_params.connection_timeout = Some(connection_timeout);
-        self
-    }
-
     /// Enables periodic topology checks for this client.
     ///
     /// If enabled, periodic topology checks will be executed at the configured intervals to examine whether there
