--- conflicted
+++ resolved
@@ -404,6 +404,7 @@
 mod macros;
 
 pub mod aio;
+pub mod geo;
 
 mod client;
 mod cmd;
@@ -411,11 +412,4 @@
 mod connection;
 mod parser;
 mod script;
-<<<<<<< HEAD
-mod cmd;
-mod commands;
-
-pub mod geo;
-=======
-mod types;
->>>>>>> 9d0993e6
+mod types;